--- conflicted
+++ resolved
@@ -1,7 +1,5 @@
 # Change log for kotlinx.coroutines
 
-<<<<<<< HEAD
-=======
 ## Version 1.6.3
 
 * Updated atomicfu version to 0.17.3 (#3321), fixing the projects using this library with JS IR failing to build (#3305).
@@ -98,7 +96,6 @@
 * Fixed some R8 warnings introduced in 1.6.0-RC (#3090)
 * `TestCoroutineScheduler` now provides a `TimeSource` with its virtual time via the `timeSource` property. Thanks @hfhbd! (#3087)
 
->>>>>>> 54be2fcf
 ## Version 1.6.0-RC2
 
 * `@ExperimentalTime` is no longer needed for methods that use `Duration` (#3041).
@@ -122,7 +119,7 @@
 
 ### Dispatchers
 
-* * Introduced `CoroutineDispatcher.limitedParallelism` that allows obtaining a view of the original dispatcher with limited parallelism (#2919).
+* Introduced `CoroutineDispatcher.limitedParallelism` that allows obtaining a view of the original dispatcher with limited parallelism (#2919).
 * `Dispatchers.IO.limitedParallelism` usages ignore the bound on the parallelism level of `Dispatchers.IO` itself to avoid starvation (#2943).
 * Introduced new `Dispatchers.shutdown` method for containerized environments (#2558).
 * `newSingleThreadContext` and `newFixedThreadPoolContext` are promoted to delicate API (#2919).
